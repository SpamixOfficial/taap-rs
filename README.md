# TAAP
> Argument parsing - made easy

![Crates.io Total Downloads](https://img.shields.io/crates/d/taap?style=plastic&label=Total%20Downloads)
![Crates.io Version](https://img.shields.io/crates/v/taap?style=plastic)
![docs.rs](https://img.shields.io/docsrs/taap?style=plastic&label=docs.rs%20status)
![Crates.io License](https://img.shields.io/crates/l/taap?style=plastic)

# What is TAAP?
TAAP is an argument parser made for rust, with ease of use in mind!

(TAAP is short for "totally acceptable argument parser")

This crate provides the Argument struct, which has a couple of implementations which you use to
create and parse args.
To get started, please take a look at the example down below, which uses this crate to create a
simple program with arguments!

(*PSST! All this, and more is available over at the [docs.rs page](https://docs.rs/taap/latest/taap/)*)

# Quick Start
## Adding to your project
To include the crate in your project, add the following lines to your `Cargo.toml` file:
```toml
[dependencies]
taap = "0.1.0"
```
When you've added that, you're ready to use TAAP!

## Example Usage
In the following codeblock, I'll cover how to add:
- a positional argument
- an optional argument
- some exit statuses
- how to parse the args (and make use of them)
(This example/codeblock is also available in the [examples
folder](https://github.com/SpamixOfficial/taap-rs/tree/master/examples) 
```rust
// First, import taap so we can use it
use taap;

fn main() {
    // Next, in the main function, create a MUTABLE variable using Argument::new()
    let mut arguments = taap::Argument::new("example-1", "The first example program for TAAP!", "The text at the bottom of the help!", "SpamixOfficial 2023");


    // Now we will add our first positional argument!
    // First we add our letter we want to use, in this case 'f'
    // Next we add our long name we want to use, in this case "foo"
    // To add an argument without a "short name", set the short name to '-' or ' '
    arguments.add_option('f', "foo", "0", Some("Some help!"));
    arguments.add_option('-', "no-help", "2", None);


    // Here I'll add a positonal argument. Positional arguments takes almost the same parameters as
    // optional arguments, except that it doesn't take a "long name" and a "short name". Instead it
    // just takes a placeholder 
    arguments.add_arg("BAR", "1", None);

    // Now let's also add some exit statuses! 
    arguments.add_exit_status(0, "Everything went just fine");
    arguments.add_exit_status(1, "Something went a little wrong");
    arguments.add_exit_status(2, "Something went horribly wrong!");

    // Finally, let's parse the args and make use of them!
<<<<<<< HEAD
    //
    // We parse the args by calling parse_args(), which returns a HashMap<String, (bool, String)>
    // I'll explain what every part means in a second!
    //
    // When we have parsed our args, we also want to save the result! 
    // To do this we create a new variable, and contain our parsed args in that variable 
    // If we want to use a custom argument-list we can pass it using Some(std::env::Args)
    // In this case we don't want to do that, so we pass None
    let parsed_arguments = arguments.parse_args(None);
=======
    let parsed_arguments = arguments.parse_args();
>>>>>>> 0de6fae7

    // Now let's use our arguments!
    // First, let's grab our first positional argument, named "BAR"
    let bar = parsed_arguments.get("BAR").unwrap();
    println!("BAR is: {}", bar.0);

    // Next, let's see if our optional argument foo was used
    //
    // The process here is the same as the previous lines
    // If your optional argument take no arguments, then your Vec<String> will be an empty vector
    let foo = parsed_arguments.get("f").unwrap();
    was_foo_used(foo);

    // Finally, let's see how we would handle an output with values!
    
    let no_help = parsed_arguments.get("no-help").unwrap();
    if no_help.0 {
        println!("--no-help was used with arguments:");
        for argument in no_help.1.iter() {
            println!("{}", argument);
        };
    } else {
        println!("--no--help was not used!");
    };
}

fn was_foo_used(info: &(bool, Vec<String>)) {
    // As you see here, we use info.0 to retreive if foo was used or not, which is a boolean value
    if info.0 {
        println!("Foo was used!");
    } else {
        println!("Foo was not used!");
    };
}
```

If you want more "in-depth" explanations and comments, please see the first example in the example folder over in the github repository

## Using your software

Now let's run our program!
```text 
[user@the_machine taap-rs]$ ./example-1
Error! BAR requires 1 arguments,
```
We supplied no arguments, which resulted in this output!

Now let's actually supply the arguments.
To do this maybe we want to take a look at the help first!

```text
[user@the_machine taap-rs]$ ./example-1 -h
Usage: example-1 BAR [OPTIONS]
The first example program for TAAP!

Positional Arguments:
    BAR		

Options:
    -h	--help		Use this to print this help message
    -f	--foo		Some help!
     	--no-help*2		

Exit Statuses:
    0	Everything went just fine
    1	Something went a little wrong
    2	Something went horribly wrong!

The text at the bottom of the help!
SpamixOfficial 2023
```
Hmmm, we didn't define a help argument though? Well, as you see from the output above, TAAP got
that covered for us! 

When we add arguments, it also automatically adds it to the help!
If you also want to print the help yourself, you can call the print_help() function!

Now let's run the program, with the right arguments!

```text
[user@the_machine taap-rs]$ ./example-1 "I am BAR" -f Im_foo --no-help "I take" "Two arguments!"
BAR is: true
Foo was used!
--no-help was used with arguments:
I take
Two arguments! 
```

As you see, all the arguments got parsed and used correctly!

## Extra info

If one of the arguments would have had an unspecified amount of arguments
(an infinite amount), we would have had to terminate it using -.

That means, that if BAR had an infinite amount of arguments
it would have been terminated by the -f option, since the character - terminates
the infinite argument.

If we still wanted to use a -, we would have to escape it using \\ .

NOTE: Some shells actually uses \ as an escape character, which means you would
have to escape the escape character (\\\\).

## Final words

You should now be ready to use TAAP!

If you want to read more about TAAP, there's more documentation on docs.rs

If you want to look at more examples, take a look at the [examples
folder](https://github.com/SpamixOfficial/taap-rs/tree/master/examples) in this repository 


# Credits
See CREDITS.md for credits<|MERGE_RESOLUTION|>--- conflicted
+++ resolved
@@ -63,7 +63,6 @@
     arguments.add_exit_status(2, "Something went horribly wrong!");
 
     // Finally, let's parse the args and make use of them!
-<<<<<<< HEAD
     //
     // We parse the args by calling parse_args(), which returns a HashMap<String, (bool, String)>
     // I'll explain what every part means in a second!
@@ -73,9 +72,7 @@
     // If we want to use a custom argument-list we can pass it using Some(std::env::Args)
     // In this case we don't want to do that, so we pass None
     let parsed_arguments = arguments.parse_args(None);
-=======
-    let parsed_arguments = arguments.parse_args();
->>>>>>> 0de6fae7
+    
 
     // Now let's use our arguments!
     // First, let's grab our first positional argument, named "BAR"
